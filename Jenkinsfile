--- conflicted
+++ resolved
@@ -4,25 +4,15 @@
     parameters {
         string(name: 'PROMPT', description: 'Prompt for OpenAI Codex')
         credentials(name: 'OPENAI_API_KEY_CREDENTIAL_ID', description: 'Jenkins Credential ID for OpenAI API Key (Secret text type)', required: true, credentialType: 'com.cloudbees.plugins.credentials.impl.StringCredentialsImpl')
-<<<<<<< HEAD
         string(name: 'OPENAI_API_BASE_URL', defaultValue: 'https://router.requesty.ai/v1', description: 'OpenAI API Base URL (e.g., for Azure OpenAI or other providers)')
-        string(name: 'GIT_REPO_URL', description: 'Git repository URL to clone')
-=======
-        string(name: 'OPENAI_API_BASE_URL', defaultValue: 'https://api.openai.com/v1', description: 'OpenAI API Base URL (e.g., for Requesty or other providers)')
         string(name: 'GIT_REPO_URL', description: 'Git repository URL to clone into the workspace for Codex')
->>>>>>> 51412446
         string(name: 'GIT_BRANCH', defaultValue: 'master', description: 'Git branch to checkout')
         string(name: 'GIT_USER_NAME', defaultValue: 'Jenkins CI', description: 'Git user name for commits')
         string(name: 'GIT_USER_EMAIL', defaultValue: 'jenkins@example.com', description: 'Git user email for commits')
         credentials(name: 'GIT_CREDENTIAL_ID', description: 'Jenkins Credential ID for cloning and pushing (optional, e.g., SSH key or username/password if not globally configured on agent)', credentialType: "com.cloudbees.plugins.credentials.impl.UsernamePasswordCredentialsImpl")
         string(name: 'MODEL', defaultValue: 'openai/gpt-4.1', description: 'Model to use for OpenAI Codex')
-<<<<<<< HEAD
         string(name: 'PROVIDER', defaultValue: 'requesty', description: 'OpenAI-compatible provider to use (openai, requesty, etc...)')
-        booleanParam(name: 'ENABLE_GIT_PUSH', defaultValue: false, description: 'Enable automatic git push after Codex changes')
-=======
-        string(name: 'PROVIDER', defaultValue: 'openai', description: 'OpenAI-compatible provider to use (openai, requesty, etc...)')
         booleanParam(name: 'ENABLE_GIT_PUSH', defaultValue: false, description: 'Create and push any leftover changes to new branch after Codex has exited (like: codex-build-<BUILD_NUMBER>)')
->>>>>>> 51412446
     }
 
     stages {
